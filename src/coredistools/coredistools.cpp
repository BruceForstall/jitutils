//===-------- coredistools.cpp - Disassembly tools for CoreClr ------------===//
//
// Copyright (c) Microsoft. All rights reserved.
// Licensed under the MIT license.
// See LICENSE file in the project root for full license information.
//
//===----------------------------------------------------------------------===//
///
/// \file
/// \brief Implementation of Disassembly Tools API for AOT/JIT
///
//===----------------------------------------------------------------------===//

#include "llvm/MC/MCAsmInfo.h"
#include "llvm/MC/MCContext.h"
#include "llvm/MC/MCDisassembler/MCDisassembler.h"
#include "llvm/MC/MCInst.h"
#include "llvm/MC/MCInstPrinter.h"
#include "llvm/MC/MCInstrInfo.h"
#include "llvm/MC/MCObjectFileInfo.h"
#include "llvm/MC/MCRegisterInfo.h"
#include "llvm/MC/MCSubtargetInfo.h"
#include "llvm/MC/TargetRegistry.h"
#include "llvm/TargetParser/Host.h"
#include "llvm/Support/Format.h"
#include "llvm/Support/ManagedStatic.h"
#include "llvm/Support/PrettyStackTrace.h"
#include "llvm/Support/SourceMgr.h"
#include "llvm/Support/TargetSelect.h"
#include "llvm/Support/raw_ostream.h"
#include "llvm/Support/DataTypes.h"
#include <inttypes.h>
#include <stdarg.h>

#define DllInterfaceExporter
#include "coredistools.h"

using namespace llvm;
using namespace std;

class BlockIterator;

// Represents a Code block
class BlockInfo {
public:
  BlockInfo(const uint8_t *Pointer, uint64_t Size, uintptr_t Address,
            const char *BlockName = "")
      : Ptr(Pointer), BlockSize(Size), Addr(Address), Name(BlockName) {}

  bool isEmpty() const { return BlockSize == 0; }

  // A pointer to the code block to disassemble.
  const uint8_t *Ptr;

  // The size of the code block to compare.
  uint64_t BlockSize;

  // The original base address of the code block.
  uintptr_t Addr;

  // An identifying string, debug output only
  const char *Name;
};

// A block iterator represents a code-point within a code block.
// It represents an instruction within the block, and can move
// forward to subsequent instructions via the advance() method.
// The iterator can be in two modes:
//  Not-Decoded: Before DecodeInstruction() is called at this
//               code point
//  Decoded: After the current instruction is Decoded. In this state,
//           Inst is a valid MCInst and InstrSize is an actual non-zero
//           length of the current instruction.
class BlockIterator : public BlockInfo {
public:
  BlockIterator(const BlockInfo &Block)
      : BlockInfo(Block), Inst(), InstrSize(0), BlockStartAddr(Block.Addr) {}
  BlockIterator(const uint8_t *Pointer, uint64_t Size, uintptr_t Address = 0,
                const char *BlockName = "")
      : BlockInfo(Pointer, Size, Address, BlockName), Inst(), InstrSize(0),
        BlockStartAddr(Address) {}

  void advance() {
    assert(isDecoded() && "Cannot advance before Decode");
    assert(InstrSize <= BlockSize && "Overflow");
    Ptr += InstrSize;
    Addr += InstrSize;
    BlockSize -= InstrSize;

    // Next instruction is not yet decoded
    InstrSize = 0;
  }

  bool isDecoded() const { return (InstrSize != 0); }
  bool isBitwiseEqual(const BlockIterator &BIter) const;

  // Offset of this iterator (Instruction) wrt the beginning
  // of the Block (given at construction time)
  size_t BlockOffset() const { return Addr - BlockStartAddr; }

  // The machine instruction at this code point, after decode.
  MCInst Inst;

  // Why store the InstrSize separately, rather than obtaining
  // it from Inst.Size()? This is because of a limitation in
  // MCInst representation on certain architectures.
  // Prefix instructions on X64 such as Lock prefix are
  // encoded as an MCInst of zero size! When such a prefix is
  // decoded, the actual decode InstrSize=1, but Inst.Size()=0
  uint64_t InstrSize;

  // The original base address of the beginning of the code block
  // into which this Iterator has indexed.
  const uintptr_t BlockStartAddr;
};

// Default Print Controls
//
// The default controls simply print to stdout and stderr.
// Unfortunately, some of the CoreDisTools' clients expect the
// print messages without a trailing newline -- because the
// printing functions append the newline themselves.
// Therefore all messages are generated without the trailing
// newline. Consequently, the default printers add a newline
// at the end of the message.

void StdOut(const char *msg, ...) {
  va_list argList;
  va_start(argList, msg);
  string message = msg;
  message += "\n";
  vprintf(message.c_str(), argList);
  va_end(argList);
}
void StdErr(const char *msg, ...) {
  va_list argList;
  va_start(argList, msg);
  string message = msg;
  message += "\n";
  vfprintf(stderr, message.c_str(), argList);
  va_end(argList);
}
const PrintControl DefaultPrintControl = {StdErr, StdErr, StdOut, StdOut};

string outputBuffer;
raw_string_ostream outputStream (outputBuffer);
void BufferedOut(const char *msg, ...) {
  va_list argList;
  va_start(argList, msg);
  string message = msg;
  message += "\n";
  size_t size = vsnprintf( nullptr, 0, message.c_str(), argList ) + 1; // Extra space for '\0'
  unique_ptr<char[]> buf( new char[ size ] );
  vsnprintf( buf.get(), size, message.c_str(), argList );
  outputStream << buf.get();
  outputStream.flush();
  va_end(argList);
}
const PrintControl BufferedPrintControl = {StdErr, StdErr, StdOut, BufferedOut};

// Default Compare Controls

bool DefaultEqualityComparator(const void *UserData, size_t BlockOffset,
                               size_t InstructionLength, uint64_t Offset1,
                               uint64_t Offset2) {
  return Offset1 == Offset2;
}

// Instruction-wise disassembler helper.
// This utility is used to implement GcStress in CoreCLr
// Adapted from LLVM-objdump

struct CorDisasm {
public:
  CorDisasm(enum TargetArch Target,
            const PrintControl *PControl = &DefaultPrintControl)
      : TheTargetArch(Target), Print(PControl) {}

  bool init();
  bool decodeInstruction(BlockIterator &BIter, bool MayFail = false) const;
  uint64_t disasmInstruction(BlockIterator &BIter, bool DumpAsm = false) const;
  void dumpInstruction(const BlockIterator &BIter) const;
  void dumpBlock(const BlockInfo &Block) const;

protected:
  enum TargetArch TheTargetArch;
  const PrintControl *Print;

private:
  bool setTarget();

  string TargetTriple;
  unique_ptr<Triple> TheTriple;
  const Target *TheTarget;

  unique_ptr<MCRegisterInfo> MRI;
  unique_ptr<const MCAsmInfo> AsmInfo;
  unique_ptr<const MCSubtargetInfo> STI;
  unique_ptr<const MCInstrInfo> MII;
  unique_ptr<MCContext> Ctx;
  unique_ptr<MCDisassembler> Disassembler;
  unique_ptr<MCInstPrinter> IP;

  // LLVM's MCInst does not expose Opcode enumerations by design.
  // The following enumeration is a hack to use X86 opcode numbers,
  // until bug 7709 is fixed.
  struct OpcodeMap {
    const char *Name;
    uint8_t MachineOpcode;
  };

  static const int X86NumPrefixes = 19;
  static const OpcodeMap X86Prefix[X86NumPrefixes];
};

struct CorAsmDiff : public CorDisasm {
public:
  CorAsmDiff(enum TargetArch Target,
             const PrintControl *PControl = &DefaultPrintControl,
             const OffsetComparator Comp = DefaultEqualityComparator,
             const OffsetMunger Munge = nullptr)
      : CorDisasm(Target, PControl), Comparator(Comp), Munger(Munge) {}

  bool nearDiff(const BlockInfo &LeftBlock, const BlockInfo &RightBlock,
                const void *UserData) const;

private:
  bool fail(const char *Mesg, const BlockIterator &Left,
            const BlockIterator &Right) const;

  OffsetComparator Comparator;
  OffsetMunger Munger;
};

// clang-format off
CorDisasm::OpcodeMap const CorDisasm::X86Prefix[CorDisasm::X86NumPrefixes] = {
  { "LOCK",           0xF0 },
  { "REPNE/XACQUIRE", 0xF2 }, // Both the (TSX/normal) instrs 
  { "REP/XRELEASE",   0xF3 }, // have the same byte encoding 
  { "OP_OVR",         0x66 },
  { "CS_OVR",         0x2E },
  { "DS_OVR",         0x3E },
  { "ES_OVR",         0x26 },
  { "FS_OVR",         0x64 },
  { "GS_OVR",         0x65 },
  { "SS_OVR",         0x36 },
  { "ADDR_OVR",       0x67 },
  { "REX64W",         0x48 },
  { "REX64WB",        0x49 },
  { "REX64WX",        0x4A },
  { "REX64WXB",       0x4B },
  { "REX64WR",        0x4C },
  { "REX64WRB",       0x4D },
  { "REX64WRX",       0x4E },
  { "REX64WRXB",      0x4F }
};
// clang-format on

#if !defined(_MSC_VER)
// Disable "warning: default label in switch which covers all enumeration values [-Wcovered-switch-default]"
#pragma clang diagnostic ignored "-Wcovered-switch-default"
#endif

bool CorDisasm::setTarget() {
  // Figure out the target triple.

  TargetTriple = sys::getDefaultTargetTriple();
  TargetTriple = Triple::normalize(TargetTriple);
  TheTriple.reset(new Triple(TargetTriple));

  switch (TheTargetArch) {
  case Target_Host:
    switch (TheTriple->getArch()) {
    case Triple::x86:
      TheTargetArch = Target_X86;
      break;
    case Triple::x86_64:
      TheTargetArch = Target_X64;
      break;
    case Triple::thumb:
      TheTargetArch = Target_Thumb;
      break;
    case Triple::aarch64:
      TheTargetArch = Target_Arm64;
      break;
    case Triple::loongarch64:
      TheTargetArch = Target_LoongArch64;
      break;
    case Triple::riscv64:
      TheTargetArch = Target_RiscV64;
      break;
    default:
      Print->Error("Unsupported Architecture: %s\n",
                   Triple::getArchTypeName(TheTriple->getArch()));
      return false;
    }
    break;

  case Target_Thumb:
    // TODO: Use TheTriple.setArch(Triple::thumb, Triple::ARMSubArch_v7) when the API becomes publicly available.
    TheTriple->setArchName("thumbv7");
    break;
  case Target_Arm64:
    TheTriple->setArch(Triple::aarch64);
    break;
  case Target_X86:
    TheTriple->setArch(Triple::x86);
    break;
  case Target_X64:
    TheTriple->setArch(Triple::x86_64);
    break;
  case Target_LoongArch64:
    TheTriple->setArch(Triple::loongarch64);
    break;
  case Target_RiscV64:
    TheTriple->setArch(Triple::riscv64);
    break;
  default:
    Print->Error("Unsupported Architecture: %s\n",
                 Triple::getArchTypeName(TheTriple->getArch()));
    return false;
  }

  assert(TheTargetArch != Target_Host && "Target Expected to be specific");

  // Get the target specific parser.
  string Error;
  string ArchName; // Target architecture is picked up from TargetTriple.
  TheTarget = TargetRegistry::lookupTarget(ArchName, *TheTriple, Error);
  if (TheTarget == nullptr) {
    Print->Error(Error.c_str());
    return false;
  }

  // Update the triple name and return the found target.
  TargetTriple = TheTriple->getTriple();
  return true;
}

bool CorDisasm::init() {
  // Call llvm_shutdown() on exit.
  llvm_shutdown_obj Y;

  // Initialize targets and assembly printers/parsers.
  InitializeAllTargetInfos();
  InitializeAllTargetMCs();
  InitializeAllDisassemblers();

  if (!setTarget()) {
    // setTarget() prints error message if necessary
    return false;
  }

  MRI.reset(TheTarget->createMCRegInfo(TargetTriple));
  if (!MRI) {
    Print->Error("Error: no register info for target %s\n",
                 TargetTriple.c_str());
    return false;
  }

  // Set up disassembler.
  MCTargetOptions TargetOpts;
  AsmInfo.reset(TheTarget->createMCAsmInfo(*MRI, TargetTriple.c_str(), TargetOpts));
  if (!AsmInfo) {
    Print->Error("error: no assembly info for target %s\n");
    return false;
  }

  string Mcpu;        // Not specifying any particular CPU type.
  string FeaturesStr; // No additional target specific attributes.

  if (TheTargetArch == Target_Arm64) {
<<<<<<< HEAD
    // Enable all features for disassembly. Setting a specific advanced CPU enables all the architecture
    // features for that CPU (e.g., `Mcpu = "neoverse-n2"`), but we want to use the "meta" feature
    // string "+all" to just enable all features, even those not implemented in any current CPU.
    FeaturesStr = "+all";
=======
    Mcpu = "neoverse-n2";
  } else if (TheTargetArch == Target_RiscV64) {
    FeaturesStr = "+m,+a,+f,+d,+c,+zicsr,+zifencei";  // RV64GC
>>>>>>> 08162c38
  }

  STI.reset(TheTarget->createMCSubtargetInfo(TargetTriple, Mcpu, FeaturesStr));
  if (!STI) {
    Print->Error("error: no subtarget info for target %s\n",
                 TargetTriple.c_str());
    return false;
  }

  MII.reset(TheTarget->createMCInstrInfo());
  if (!MII) {
    Print->Error("error: no instruction info for target %s\n",
                 TargetTriple.c_str());
    return false;
  }

  Ctx.reset(new MCContext(*TheTriple, AsmInfo.get(), MRI.get(), STI.get()));

  Disassembler.reset(TheTarget->createMCDisassembler(*STI, *Ctx));

  if (!Disassembler) {
    Print->Error("error: no disassembler for target %s\n",
                 TargetTriple.c_str());
    return false;
  }

  int AsmPrinterVariant;
  if ((TheTargetArch == Target_X86) || (TheTargetArch == Target_X64)) {
    // ASM printer variants:
    // 0 = ATT, 1 = Intel.
    // LLVM doesn't export this enumeration.
    AsmPrinterVariant = 1;
  } else {
    AsmPrinterVariant = AsmInfo->getAssemblerDialect();
  }

  IP.reset(TheTarget->createMCInstPrinter(
      *TheTriple, AsmPrinterVariant, *AsmInfo, *MII, *MRI));

  if (!IP) {
    Print->Error("error: No Instruction Printer for target %s\n",
                 TargetTriple.c_str());
    return false;
  }

  return true;
}

bool CorDisasm::decodeInstruction(BlockIterator &BIter, bool MayFail) const {
  raw_ostream &CommentStream = nulls();
  ArrayRef<uint8_t> ByteArray(BIter.Ptr, BIter.BlockSize);
  bool IsDecoded =
      Disassembler->getInstruction(BIter.Inst, BIter.InstrSize, ByteArray,
                                   BIter.Addr, CommentStream);

  if (!IsDecoded) {
    BIter.InstrSize = 0;
    if (!MayFail) {
      Print->Error("Decode Failure %s@ offset %8llx", BIter.Name, BIter.Addr);
    }
  } else {
    assert((BIter.InstrSize <= BIter.BlockSize) && "Invalid Decode");
    assert(BIter.InstrSize > 0 && "Zero Length Decode");
  }

  return IsDecoded;
}

uint64_t CorDisasm::disasmInstruction(BlockIterator &BIter,
                                      bool DumpAsm) const {
  uint64_t TotalSize = 0;
  bool ContinueDisasm;

  // On X86, LLVM disassembler does not handle instruction prefixes
  // correctly -- please see LLVM bug 7709.
  // The disassembler reports instruction prefixes separate from the
  // actual instruction. In order to work-around this problem, we
  // continue decoding  past the prefix bytes.

  do {

    if (!decodeInstruction(BIter)) {
      return 0;
    }

    uint64_t Size = BIter.InstrSize;
    TotalSize += Size;

    if (DumpAsm) {
      dumpInstruction(BIter);
    }

    ContinueDisasm = false;
    if ((TheTargetArch == Target_X86) || (TheTargetArch == Target_X64)) {

      // Check if the decoded instruction is a prefix byte, and if so,
      // continue decoding.
      if (Size == 1) {
        for (uint8_t Pfx = 0; Pfx < X86NumPrefixes; Pfx++) {
          if (BIter.Ptr[0] == X86Prefix[Pfx].MachineOpcode) {
            ContinueDisasm = true;
            BIter.advance();
            break;
          }
        }
      }
    }
  } while (ContinueDisasm);

  return TotalSize;
}

void CorDisasm::dumpInstruction(const BlockIterator &BIter) const {
  assert(BIter.isDecoded() && "Cannot print before Decode");

  uint64_t InstSize = BIter.InstrSize;
  string buffer;
  raw_string_ostream OS(buffer);

  OS << format("%" PRIxPTR ": ", BIter.Addr);
  dumpBytes(ArrayRef<uint8_t>(BIter.Ptr, InstSize), OS);

  if ((TheTargetArch == Target_X86) || (TheTargetArch == Target_X64)) {
    // For architectures with a variable size instruction, we pad the
    // byte dump with space up to 7 bytes. Some instructions might be longer,
    // but ...

    const char *Padding[] = {"",
                             "   ",
                             "      ",
                             "         ",
                             "            ",
                             "               ",
                             "                  "};
    OS << (Padding[(InstSize < 7) ? (7 - InstSize) : 0]);
  }
  else if (TheTargetArch == Target_Thumb) {
    // Thumb-2 encoding has 32-bit instructions and 16-bit instructions.
    if (InstSize == 2) {
      OS << "      ";
    }
  }

  IP->printInst(&BIter.Inst, BIter.Addr, "", *STI, OS);
  Print->Dump(OS.str().c_str());
}

void CorDisasm::dumpBlock(const BlockInfo &Block) const {
  BlockIterator BIter(Block);

  Print->Dump("-----------------------------------------------");
  Print->Dump("Block:   %s\nSize:    %" PRIu64 "\nAddress: %" PRIxPTR "\nCodePtr: %" PRIxPTR,
              BIter.Name, BIter.BlockSize, BIter.Addr, (uintptr_t)BIter.Ptr);
  Print->Dump("-----------------------------------------------");

  while (!BIter.isEmpty()) {
    disasmInstruction(BIter, true);
    if (!BIter.isDecoded()) {
      break;
    }
    BIter.advance();
  }
  Print->Dump("-----------------------------------------------");
}

// Compares two code sections for syntactic equality. This is the core of the
// asm diffing logic.
//
// This function mostly relies on McInst representation of an instruction to
// compare for equality. That is, it goes through the code stream and compares,
// instruction by instruction, op code and operand values for equality.
//
// Obviously, just blindly comparing operand values will raise a lot of false
// alarms (ex: literal pointer addresses changing in the code stream).
// Therefore, this utility provides a facility where the users can provide
// custom heuristics via the OffsetComparator API -- to determine equivalency
// of mismatching operand values in order to normalize the false alarms.
//
// Notes:
//    - The core syntactic comparison is platform agnostic; we compare op codes
//      and operand values in an architecture independent way.
//    - The heuristics provided by the customer are not guaranteed to be
//      platform agnostic.
//
// Arguments:
//    Left: The first code block information
//    Right: The second code block information
//
// Return Value:
//    True if the code sections are syntactically identical; false otherwise.
//
bool CorAsmDiff::nearDiff(const BlockInfo &LeftBlock,
                          const BlockInfo &RightBlock,
                          const void *UserData) const {
  BlockIterator Left(LeftBlock);
  BlockIterator Right(RightBlock);

  if (Left.BlockSize != Right.BlockSize) {
    Print->Log("Code Size mismatch: %s=%lu, %s=%lu\n", Left.Name,
               Left.BlockSize, Right.Name, Right.BlockSize);
    return false;
  }

  while (!Left.isEmpty() && !Right.isEmpty()) {

    decodeInstruction(Left);
    decodeInstruction(Right);

    if (!Left.isDecoded() || !Right.isDecoded()) {
      return false;
    }

    if (Left.InstrSize != Right.InstrSize) {
      return fail("Instruction Size Mismatch", Left, Right);
    }

    if (Munger != nullptr)
    {
      // Need to call the munger first

      uint64_t ImmL = 0;
      uint64_t ImmR = 0;
      uint32_t SkipL = 0;
      uint32_t SkipR = 0;

      if (Munger(UserData, Left.BlockOffset(), Left.InstrSize, &ImmL, &ImmR, &SkipL, &SkipR))
      {
        const bool constMatches = ((ImmL == ImmR) || Comparator(UserData, Left.BlockOffset(), Left.InstrSize, ImmL, ImmR));
        if (!constMatches)
        {
          return fail("Munged Immediate Operand Value Mismatch", Left, Right);
        }

        Left.advance();
        Right.advance();

        for (uint32_t i = 0; i < SkipL; i++) {
          decodeInstruction(Left);
          Left.advance();
        }

        for (uint32_t i = 0; i < SkipR; i++) {
          decodeInstruction(Right);
          Right.advance();
        }

        continue;
      }
    }

    // First, check to see if these instructions are actually identical.
    // This is done 1) to avoid the detailed comparison of the fields of InstL
    // and InstR if they are identical, and 2) because in the event that
    // there are bugs or limitations in the user-supplied heuristics,
    // we don't want to count two Instructions as diffs if they are bitwise
    // identical.
    if (Left.isBitwiseEqual(Right)) {
      // Bytes are identical
    } else {
      // Compare field-wise

      const MCInst &InstL = Left.Inst;
      const MCInst &InstR = Right.Inst;

      if (InstL.getOpcode() != InstL.getOpcode()) {
        return fail("OpCode Mismatch", Left, Right);
      }

      size_t numOperands = InstL.getNumOperands();

      if (numOperands != InstL.getNumOperands()) {
        return fail("Operand Count Mismatch", Left, Right);
      }

      for (size_t i = 0; i < numOperands; i++) {
        const MCOperand &OperandL = InstL.getOperand(i);
        const MCOperand &OperandR = InstR.getOperand(i);

        if (OperandL.isExpr() || OperandR.isExpr() || OperandL.isInst() ||
            OperandR.isInst()) {
          return fail("Unexpected Operand Kind", Left, Right);
        } else if (OperandL.isReg()) {
          if (!OperandR.isReg()) {
            return fail("Operand Kind Mismatch", Left, Right);
          }

          if (OperandL.getReg() != OperandR.getReg()) {
            return fail("Operand Register Mismatch", Left, Right);
          }
        } else if (OperandL.isSFPImm()) {
          if (!OperandR.isSFPImm()) {
            return fail("Operand Kind Mismatch", Left, Right);
          }

          if (OperandL.getSFPImm() != OperandR.getSFPImm()) {
            return fail("Operand Single-FP Immediate Mismatch", Left, Right);
          }
        } else if (OperandL.isDFPImm()) {
          if (!OperandR.isDFPImm()) {
            return fail("Operand Kind Mismatch", Left, Right);
          }

          if (OperandL.getDFPImm() != OperandR.getDFPImm()) {
            return fail("Operand Double-FP Immediate Mismatch", Left, Right);
          }
        } else if (OperandL.isImm()) {
          if (!OperandR.isImm()) {
            return fail("Operand Kind Mismatch", Left, Right);
          }

          int64_t ImmL = OperandL.getImm();
          int64_t ImmR = OperandR.getImm();

          if (ImmL == ImmR) {
            continue;
          }

          if (Comparator(UserData, Left.BlockOffset(), Left.InstrSize, ImmL, ImmR)) {
            // The client somehow thinks that these offsets are equivalent
            continue;
          }

          return fail("Immediate Operand Value Mismatch", Left, Right);
        }
      }
    }

    Left.advance();
    Right.advance();
  }

  return true;
}

bool BlockIterator::isBitwiseEqual(const BlockIterator &BIter) const {
  return memcmp(this->Ptr, BIter.Ptr, this->InstrSize) == 0;
}

bool CorAsmDiff::fail(const char *Mesg, const BlockIterator &Left,
                      const BlockIterator &Right) const {
  Print->Log("%s @[%" PRIxPTR " : %" PRIxPTR "]", Mesg, Left.Addr, Right.Addr);
  return false;
}

// Implementation for CoreDisTools Interface

DllIface CorDisasm *InitDisasm(enum TargetArch Target) {
  return NewDisasm(Target, &DefaultPrintControl);
}

DllIface CorDisasm *InitBufferedDisasm(enum TargetArch Target) {
  return NewDisasm(Target, &BufferedPrintControl);
}

DllIface CorDisasm *NewDisasm(enum TargetArch Target,
                              const PrintControl *PControl) {
  CorDisasm *Disassembler = new CorDisasm(Target, PControl);
  if (Disassembler->init()) {
    return Disassembler;
  }

  delete Disassembler;
  return nullptr;
}

DllIface void FinishDisasm(const CorDisasm *Disasm) { delete Disasm; }

DllIface CorDisasm *InitBufferedDiffer(enum TargetArch Target,
                               const OffsetComparator Comparator) {
  return NewDiffer(Target, &BufferedPrintControl, Comparator);
}

DllIface CorAsmDiff *NewDiffer(enum TargetArch Target,
                               const PrintControl *PControl,
                               const OffsetComparator Comparator) {
  return NewDiffer2(Target, PControl, Comparator, nullptr);
}

DllIface CorAsmDiff *NewDiffer2(enum TargetArch Target,
                                const PrintControl *PControl,
                                const OffsetComparator Comparator,
                                const OffsetMunger Munger) {
  CorAsmDiff *AsmDiff = new CorAsmDiff(Target, PControl, Comparator, Munger);

  if (AsmDiff->init()) {
    return AsmDiff;
  }

  delete AsmDiff;
  return nullptr;
}

DllIface void FinishDiff(const CorAsmDiff *AsmDiff) { delete AsmDiff; }

DllIface size_t DisasmInstruction(const CorDisasm *Disasm,
                                  const uint8_t *Address, const uint8_t *Bytes,
                                  size_t Maxlength) {
  assert((Disasm != nullptr) && "Disassembler object Expected ");
  BlockIterator BIter(Bytes, Maxlength, (uintptr_t)Address);
  size_t DecodeLength = (size_t)Disasm->disasmInstruction(BIter);
  return DecodeLength;
}

DllIface size_t DumpInstruction(const CorDisasm *Disasm,
	const uint8_t *Address, const uint8_t *Bytes,
	size_t Maxlength) {
	assert((Disasm != nullptr) && "Disassembler object Expected ");
	BlockIterator BIter(Bytes, Maxlength, (uintptr_t)Address);
	size_t DecodeLength = (size_t)Disasm->disasmInstruction(BIter, true);
	return DecodeLength;
}

DllIface bool NearDiffCodeBlocks(const CorAsmDiff *AsmDiff,
                                 const void *UserData, const uint8_t *Address1,
                                 const uint8_t *Bytes1, size_t Size1,
                                 const uint8_t *Address2, const uint8_t *Bytes2,
                                 size_t Size2) {

  BlockIterator Left(Bytes1, Size1, (uintptr_t)Address1, "Left");
  BlockIterator Right(Bytes2, Size2, (uintptr_t)Address2, "Right");
  return AsmDiff->nearDiff(Left, Right, UserData);
}

DllIface void DumpCodeBlock(const CorDisasm *Disasm, const uint8_t *Address,
                            const uint8_t *Bytes, size_t Size) {
  BlockInfo Block(Bytes, Size, (uintptr_t)Address);
  Disasm->dumpBlock(Block);
}

// This API is only necessary because we don't expose in the DLL interface
// that CorAsmDiff inherits from CorDisAsm.

DllIface void DumpDiffBlocks(const CorAsmDiff *AsmDiff, const uint8_t *Address1,
                             const uint8_t *Bytes1, size_t Size1,
                             const uint8_t *Address2, const uint8_t *Bytes2,
                             size_t Size2) {

  BlockIterator Left(Bytes1, Size1, (uintptr_t)Address1, "Left");
  BlockIterator Right(Bytes2, Size2, (uintptr_t)Address2, "Right");

  AsmDiff->dumpBlock(Left);
  AsmDiff->dumpBlock(Right);
}

DllIface const char* GetOutputBuffer() {
  return outputStream.str().c_str();
}

DllIface void ClearOutputBuffer() {
  outputBuffer.clear();
}<|MERGE_RESOLUTION|>--- conflicted
+++ resolved
@@ -370,16 +370,12 @@
   string FeaturesStr; // No additional target specific attributes.
 
   if (TheTargetArch == Target_Arm64) {
-<<<<<<< HEAD
     // Enable all features for disassembly. Setting a specific advanced CPU enables all the architecture
     // features for that CPU (e.g., `Mcpu = "neoverse-n2"`), but we want to use the "meta" feature
     // string "+all" to just enable all features, even those not implemented in any current CPU.
     FeaturesStr = "+all";
-=======
-    Mcpu = "neoverse-n2";
   } else if (TheTargetArch == Target_RiscV64) {
     FeaturesStr = "+m,+a,+f,+d,+c,+zicsr,+zifencei";  // RV64GC
->>>>>>> 08162c38
   }
 
   STI.reset(TheTarget->createMCSubtargetInfo(TargetTriple, Mcpu, FeaturesStr));
